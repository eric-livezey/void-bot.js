{
    "name": "void-bot",
    "version": "1.0.0",
    "description": "",
    "type": "module",
    "author": "Eric Livezey",
    "license": "MIT",
    "dependencies": {
        "@discordjs/voice": "^0.18.0",
<<<<<<< HEAD
        "@distube/ytdl-core": "^4.16.12",
        "discord.js": "^14.17.3",
=======
        "@distube/ytdl-core": "^4.16.11",
        "discord.js": "^14.20.0",
>>>>>>> 5dc8f49d
        "ffmpeg-static": "^5.2.0",
        "opusscript": "^0.1.1",
        "sodium-native": "^5.0.4"
    }
}<|MERGE_RESOLUTION|>--- conflicted
+++ resolved
@@ -7,13 +7,8 @@
     "license": "MIT",
     "dependencies": {
         "@discordjs/voice": "^0.18.0",
-<<<<<<< HEAD
         "@distube/ytdl-core": "^4.16.12",
-        "discord.js": "^14.17.3",
-=======
-        "@distube/ytdl-core": "^4.16.11",
         "discord.js": "^14.20.0",
->>>>>>> 5dc8f49d
         "ffmpeg-static": "^5.2.0",
         "opusscript": "^0.1.1",
         "sodium-native": "^5.0.4"
